<<<<<<< HEAD
from kornia.augmentation.augmentations import *
from kornia.augmentation.random_erasing import *
from kornia.augmentation.perspective import *

__all__ = [
    "random_hflip",
    "random_vflip",
    "random_grayscale",
    "random_rectangle_erase",
    "random_perspective",
    "perspective",
    "color_jitter",
=======
from .augmentation import *


__all__ = [
>>>>>>> d729d7c4
    "RandomHorizontalFlip",
    "RandomVerticalFlip",
    "RandomRectangleErasing",
    "RandomGrayscale",
    "ColorJitter",
]<|MERGE_RESOLUTION|>--- conflicted
+++ resolved
@@ -1,25 +1 @@
-<<<<<<< HEAD
-from kornia.augmentation.augmentations import *
-from kornia.augmentation.random_erasing import *
-from kornia.augmentation.perspective import *
-
-__all__ = [
-    "random_hflip",
-    "random_vflip",
-    "random_grayscale",
-    "random_rectangle_erase",
-    "random_perspective",
-    "perspective",
-    "color_jitter",
-=======
-from .augmentation import *
-
-
-__all__ = [
->>>>>>> d729d7c4
-    "RandomHorizontalFlip",
-    "RandomVerticalFlip",
-    "RandomRectangleErasing",
-    "RandomGrayscale",
-    "ColorJitter",
-]+from .augmentation import *